--- conflicted
+++ resolved
@@ -122,11 +122,7 @@
 
 
     def createGWB(self, A_gwb, gamma_gw= 13./3, seed=None, fit=None, noCorr=False):
-<<<<<<< HEAD
-        """Great GWB using libstempo.toasim"""
-=======
         """create GWB using libstempo.toasim"""
->>>>>>> 1153921c
         if A_gwb!=0:
             LT.createGWB(self.libs_psrs, A_gwb, gamma_gw, seed=seed, noCorr=noCorr)
             # Fit libstempo psr
